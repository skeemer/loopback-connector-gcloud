--- conflicted
+++ resolved
@@ -502,7 +502,6 @@
 
 /////  MOCK CREATE 3 ACLs  /////
 
-<<<<<<< HEAD
 exports.mockCreate3AclsForTest = function(){
   nock('https://www.googleapis.com:443', {"encodedQueryParams":true})
     .post('/datastore/v1beta2/datasets/central-station-staging/commit', "125b22590a0712050a0341434c121b0a0870726f7065727479220f8a010a74657374557064617465780112180a0a61636365737354797065220a8a010566616c7365780112170a056d6f64656c220e8a0109546573744d6f64656c78002802")
@@ -568,111 +567,18 @@
         pragma: 'no-cache',
         expires: 'Fri, 01 Jan 1990 00:00:00 GMT',
         date: 'Mon, 28 Mar 2016 13:19:13 GMT',
-=======
-}
-
-exports.mockFilterByAgeOrClause = function() {
-
-    this.mockLogin();
-    this.mockLogin();
-    this.mockLogin();
-    this.mockLogin();
-
-    nock('https://www.googleapis.com:443', {"encodedQueryParams":true})
-    .post('/datastore/v1beta2/datasets/central-station-staging/commit', "1260225e0a0812060a0455736572121b0a046e616d6522138a010e57616c7465722050617265646573780112280a05656d61696c221f8a011a77616c7465722e70617265646573406d63706c7573612e636f6d7801120b0a036167652204101a78012802")
-    .reply(200, new Buffer('CjIIBxIuChsaGXN+Y2VudHJhbC1zdGF0aW9uLXN0YWdpbmcSDwoEVXNlchCAgICAht+JCQ==','base64'), { 'cache-control': 'no-cache, no-store, max-age=0, must-revalidate',
-        pragma: 'no-cache',
-        expires: 'Fri, 01 Jan 1990 00:00:00 GMT',
-        date: 'Thu, 24 Mar 2016 19:33:48 GMT',
-        'content-disposition': 'attachment',
-        vary: 'X-Origin, Origin,Accept-Encoding',
-        'content-type': 'application/x-protobuf',
-        'x-content-type-options': 'nosniff',
-        'x-frame-options': 'SAMEORIGIN',
-        'x-xss-protection': '1; mode=block',
-        server: 'GSE',
-        'alternate-protocol': '443:quic,p=1',
-        'alt-svc': 'quic=":443"; ma=2592000; v="31,30,29,28,27,26,25"',
-        'accept-ranges': 'none',
-        connection: 'close' });
-
-    nock('https://www.googleapis.com:443', {"encodedQueryParams":true})
-    .post('/datastore/v1beta2/datasets/central-station-staging/commit', "125f225d0a0812060a0455736572121b0a046e616d6522138a010e4d69636861656c2043697a6d6172780112270a05656d61696c221e8a01196d69636861656c63697a6d6172406d63706c7573612e636f6d7801120b0a036167652204101b78012802")
-    .reply(200, new Buffer('CjIIBxIuChsaGXN+Y2VudHJhbC1zdGF0aW9uLXN0YWdpbmcSDwoEVXNlchCAgICAhvquCQ==', 'base64'), { 'cache-control': 'no-cache, no-store, max-age=0, must-revalidate',
-        pragma: 'no-cache',
-        expires: 'Fri, 01 Jan 1990 00:00:00 GMT',
-        date: 'Thu, 24 Mar 2016 19:33:48 GMT',
-        'content-disposition': 'attachment',
-        vary: 'X-Origin, Origin,Accept-Encoding',
-        'content-type': 'application/x-protobuf',
-        'x-content-type-options': 'nosniff',
-        'x-frame-options': 'SAMEORIGIN',
-        'x-xss-protection': '1; mode=block',
-        server: 'GSE',
-        'alternate-protocol': '443:quic,p=1',
-        'alt-svc': 'quic=":443"; ma=2592000; v="31,30,29,28,27,26,25"',
-        'accept-ranges': 'none',
-        connection: 'close' });
-
-
-    nock('https://www.googleapis.com:443', {"encodedQueryParams":true})
-    .post('/datastore/v1beta2/datasets/central-station-staging/commit', "1260225e0a0812060a045573657212200a046e616d6522188a01134a75616e205061626c6f204469617a2d56617a780112230a05656d61696c221a8a01156a706469617a76617a406d63706c7573612e636f6d7801120b0a036167652204101978012802")
-    .reply(200, new Buffer('CjIIBxIuChsaGXN+Y2VudHJhbC1zdGF0aW9uLXN0YWdpbmcSDwoEVXNlchCAgICAhoimCg==', 'base64'), { 'cache-control': 'no-cache, no-store, max-age=0, must-revalidate',
-        pragma: 'no-cache',
-        expires: 'Fri, 01 Jan 1990 00:00:00 GMT',
-        date: 'Thu, 24 Mar 2016 19:33:48 GMT',
-        'content-disposition': 'attachment',
-        vary: 'X-Origin, Origin,Accept-Encoding',
-        'content-type': 'application/x-protobuf',
-        'x-content-type-options': 'nosniff',
-        'x-frame-options': 'SAMEORIGIN',
-        'x-xss-protection': '1; mode=block',
-        server: 'GSE',
-        'alternate-protocol': '443:quic,p=1',
-        'alt-svc': 'quic=":443"; ma=2592000; v="31,30,29,28,27,26,25"',
-        'accept-ranges': 'none',
-        connection: 'close' });
-
-
-    nock('https://www.googleapis.com:443', {"encodedQueryParams":true})
-    .post('/datastore/v1beta2/datasets/central-station-staging/commit', "125f225d0a0812060a0455736572121f0a046e616d6522178a011253656261737469616e20457370696e6f7361780112230a05656d61696c221a8a011573657370696e6f7361406d63706c7573612e636f6d7801120b0a036167652204101978012802")
-    .reply(200, new Buffer('CjIIBxIuChsaGXN+Y2VudHJhbC1zdGF0aW9uLXN0YWdpbmcSDwoEVXNlchCAgICAxpK5CA==', 'base64'), { 'cache-control': 'no-cache, no-store, max-age=0, must-revalidate',
-        pragma: 'no-cache',
-        expires: 'Fri, 01 Jan 1990 00:00:00 GMT',
-        date: 'Thu, 24 Mar 2016 19:33:48 GMT',
-        'content-disposition': 'attachment',
-        vary: 'X-Origin, Origin,Accept-Encoding',
-        'content-type': 'application/x-protobuf',
-        'x-content-type-options': 'nosniff',
-        'x-frame-options': 'SAMEORIGIN',
-        'x-xss-protection': '1; mode=block',
-        server: 'GSE',
-        'alternate-protocol': '443:quic,p=1',
-        'alt-svc': 'quic=":443"; ma=2592000; v="31,30,29,28,27,26,25"',
-        'accept-ranges': 'none',
-        connection: 'close' });
-
-
-    nock('https://www.googleapis.com:443', {"encodedQueryParams":true})
-    .post('/datastore/v1beta2/datasets/central-station-staging/runQuery')
-    .reply(200, new Buffer('Cr0BCAESfwp9Ci4KGxoZc35jZW50cmFsLXN0YXRpb24tc3RhZ2luZxIPCgRVc2VyEICAgICG+q4JEhkKBG5hbWUiEYoBDk1pY2hhZWwgQ2l6bWFyEiUKBWVtYWlsIhyKARltaWNoYWVsY2l6bWFyQG1jcGx1c2EuY29tEgkKA2FnZSICEBsiNgo0Ei5qGXN+Y2VudHJhbC1zdGF0aW9uLXN0YWdpbmdyEQsSBFVzZXIYgICAgIb6rgkMGAAgACgC', 'base64'), { 'cache-control': 'no-cache, no-store, max-age=0, must-revalidate',
-        pragma: 'no-cache',
-        expires: 'Fri, 01 Jan 1990 00:00:00 GMT',
-        date: 'Thu, 24 Mar 2016 19:33:49 GMT',
->>>>>>> 502cf2d5
-        'content-disposition': 'attachment',
-        vary: 'X-Origin, Origin,Accept-Encoding',
-        'content-type': 'application/x-protobuf',
-        'x-content-type-options': 'nosniff',
-        'x-frame-options': 'SAMEORIGIN',
-        'x-xss-protection': '1; mode=block',
-        server: 'GSE',
-        'alternate-protocol': '443:quic,p=1',
-        'alt-svc': 'quic=":443"; ma=2592000; v="31,30,29,28,27,26,25"',
-        'accept-ranges': 'none',
-        connection: 'close' });
-
-<<<<<<< HEAD
+        'content-disposition': 'attachment',
+        vary: 'X-Origin, Origin,Accept-Encoding',
+        'content-type': 'application/x-protobuf',
+        'x-content-type-options': 'nosniff',
+        'x-frame-options': 'SAMEORIGIN',
+        'x-xss-protection': '1; mode=block',
+        server: 'GSE',
+        'alternate-protocol': '443:quic,p=1',
+        'alt-svc': 'quic=":443"; ma=2592000; v="31,30,29,28,27,26,25"',
+        'accept-ranges': 'none',
+        connection: 'close' });
+
   nock('https://www.googleapis.com:443', {"encodedQueryParams":true})
     .post('/datastore/v1beta2/datasets/central-station-staging/commit')
     .reply(200, "0a03088d04", { 'cache-control': 'no-cache, no-store, max-age=0, must-revalidate',
@@ -712,7 +618,108 @@
   'alt-svc': 'quic=":443"; ma=2592000; v="31,30,29,28,27,26,25"',
   'accept-ranges': 'none',
   connection: 'close' });
-=======
+}
+
+exports.mockFilterByAgeOrClause = function() {
+
+    this.mockLogin();
+    this.mockLogin();
+    this.mockLogin();
+    this.mockLogin();
+
+    nock('https://www.googleapis.com:443', {"encodedQueryParams":true})
+    .post('/datastore/v1beta2/datasets/central-station-staging/commit', "1260225e0a0812060a0455736572121b0a046e616d6522138a010e57616c7465722050617265646573780112280a05656d61696c221f8a011a77616c7465722e70617265646573406d63706c7573612e636f6d7801120b0a036167652204101a78012802")
+    .reply(200, new Buffer('CjIIBxIuChsaGXN+Y2VudHJhbC1zdGF0aW9uLXN0YWdpbmcSDwoEVXNlchCAgICAht+JCQ==','base64'), { 'cache-control': 'no-cache, no-store, max-age=0, must-revalidate',
+        pragma: 'no-cache',
+        expires: 'Fri, 01 Jan 1990 00:00:00 GMT',
+        date: 'Thu, 24 Mar 2016 19:33:48 GMT',
+        'content-disposition': 'attachment',
+        vary: 'X-Origin, Origin,Accept-Encoding',
+        'content-type': 'application/x-protobuf',
+        'x-content-type-options': 'nosniff',
+        'x-frame-options': 'SAMEORIGIN',
+        'x-xss-protection': '1; mode=block',
+        server: 'GSE',
+        'alternate-protocol': '443:quic,p=1',
+        'alt-svc': 'quic=":443"; ma=2592000; v="31,30,29,28,27,26,25"',
+        'accept-ranges': 'none',
+        connection: 'close' });
+
+    nock('https://www.googleapis.com:443', {"encodedQueryParams":true})
+    .post('/datastore/v1beta2/datasets/central-station-staging/commit', "125f225d0a0812060a0455736572121b0a046e616d6522138a010e4d69636861656c2043697a6d6172780112270a05656d61696c221e8a01196d69636861656c63697a6d6172406d63706c7573612e636f6d7801120b0a036167652204101b78012802")
+    .reply(200, new Buffer('CjIIBxIuChsaGXN+Y2VudHJhbC1zdGF0aW9uLXN0YWdpbmcSDwoEVXNlchCAgICAhvquCQ==', 'base64'), { 'cache-control': 'no-cache, no-store, max-age=0, must-revalidate',
+        pragma: 'no-cache',
+        expires: 'Fri, 01 Jan 1990 00:00:00 GMT',
+        date: 'Thu, 24 Mar 2016 19:33:48 GMT',
+        'content-disposition': 'attachment',
+        vary: 'X-Origin, Origin,Accept-Encoding',
+        'content-type': 'application/x-protobuf',
+        'x-content-type-options': 'nosniff',
+        'x-frame-options': 'SAMEORIGIN',
+        'x-xss-protection': '1; mode=block',
+        server: 'GSE',
+        'alternate-protocol': '443:quic,p=1',
+        'alt-svc': 'quic=":443"; ma=2592000; v="31,30,29,28,27,26,25"',
+        'accept-ranges': 'none',
+        connection: 'close' });
+
+
+    nock('https://www.googleapis.com:443', {"encodedQueryParams":true})
+    .post('/datastore/v1beta2/datasets/central-station-staging/commit', "1260225e0a0812060a045573657212200a046e616d6522188a01134a75616e205061626c6f204469617a2d56617a780112230a05656d61696c221a8a01156a706469617a76617a406d63706c7573612e636f6d7801120b0a036167652204101978012802")
+    .reply(200, new Buffer('CjIIBxIuChsaGXN+Y2VudHJhbC1zdGF0aW9uLXN0YWdpbmcSDwoEVXNlchCAgICAhoimCg==', 'base64'), { 'cache-control': 'no-cache, no-store, max-age=0, must-revalidate',
+        pragma: 'no-cache',
+        expires: 'Fri, 01 Jan 1990 00:00:00 GMT',
+        date: 'Thu, 24 Mar 2016 19:33:48 GMT',
+        'content-disposition': 'attachment',
+        vary: 'X-Origin, Origin,Accept-Encoding',
+        'content-type': 'application/x-protobuf',
+        'x-content-type-options': 'nosniff',
+        'x-frame-options': 'SAMEORIGIN',
+        'x-xss-protection': '1; mode=block',
+        server: 'GSE',
+        'alternate-protocol': '443:quic,p=1',
+        'alt-svc': 'quic=":443"; ma=2592000; v="31,30,29,28,27,26,25"',
+        'accept-ranges': 'none',
+        connection: 'close' });
+
+
+    nock('https://www.googleapis.com:443', {"encodedQueryParams":true})
+    .post('/datastore/v1beta2/datasets/central-station-staging/commit', "125f225d0a0812060a0455736572121f0a046e616d6522178a011253656261737469616e20457370696e6f7361780112230a05656d61696c221a8a011573657370696e6f7361406d63706c7573612e636f6d7801120b0a036167652204101978012802")
+    .reply(200, new Buffer('CjIIBxIuChsaGXN+Y2VudHJhbC1zdGF0aW9uLXN0YWdpbmcSDwoEVXNlchCAgICAxpK5CA==', 'base64'), { 'cache-control': 'no-cache, no-store, max-age=0, must-revalidate',
+        pragma: 'no-cache',
+        expires: 'Fri, 01 Jan 1990 00:00:00 GMT',
+        date: 'Thu, 24 Mar 2016 19:33:48 GMT',
+        'content-disposition': 'attachment',
+        vary: 'X-Origin, Origin,Accept-Encoding',
+        'content-type': 'application/x-protobuf',
+        'x-content-type-options': 'nosniff',
+        'x-frame-options': 'SAMEORIGIN',
+        'x-xss-protection': '1; mode=block',
+        server: 'GSE',
+        'alternate-protocol': '443:quic,p=1',
+        'alt-svc': 'quic=":443"; ma=2592000; v="31,30,29,28,27,26,25"',
+        'accept-ranges': 'none',
+        connection: 'close' });
+
+
+    nock('https://www.googleapis.com:443', {"encodedQueryParams":true})
+    .post('/datastore/v1beta2/datasets/central-station-staging/runQuery')
+    .reply(200, new Buffer('Cr0BCAESfwp9Ci4KGxoZc35jZW50cmFsLXN0YXRpb24tc3RhZ2luZxIPCgRVc2VyEICAgICG+q4JEhkKBG5hbWUiEYoBDk1pY2hhZWwgQ2l6bWFyEiUKBWVtYWlsIhyKARltaWNoYWVsY2l6bWFyQG1jcGx1c2EuY29tEgkKA2FnZSICEBsiNgo0Ei5qGXN+Y2VudHJhbC1zdGF0aW9uLXN0YWdpbmdyEQsSBFVzZXIYgICAgIb6rgkMGAAgACgC', 'base64'), { 'cache-control': 'no-cache, no-store, max-age=0, must-revalidate',
+        pragma: 'no-cache',
+        expires: 'Fri, 01 Jan 1990 00:00:00 GMT',
+        date: 'Thu, 24 Mar 2016 19:33:49 GMT',
+        'content-disposition': 'attachment',
+        vary: 'X-Origin, Origin,Accept-Encoding',
+        'content-type': 'application/x-protobuf',
+        'x-content-type-options': 'nosniff',
+        'x-frame-options': 'SAMEORIGIN',
+        'x-xss-protection': '1; mode=block',
+        server: 'GSE',
+        'alternate-protocol': '443:quic,p=1',
+        'alt-svc': 'quic=":443"; ma=2592000; v="31,30,29,28,27,26,25"',
+        'accept-ranges': 'none',
+        connection: 'close' });
+
     nock('https://www.googleapis.com:443', {"encodedQueryParams":true})
     .post('/datastore/v1beta2/datasets/central-station-staging/runQuery')
     .reply(200, new Buffer('CsACCAESfwp9Ci4KGxoZc35jZW50cmFsLXN0YXRpb24tc3RhZ2luZxIPCgRVc2VyEICAgICG34kJEh0KBG5hbWUiFYoBElNlYmFzdGlhbiBFc3Bpbm9zYRIhCgVlbWFpbCIYigEVc2VzcGlub3NhQG1jcGx1c2EuY29tEgkKA2FnZSICEBkSgAEKfgouChsaGXN+Y2VudHJhbC1zdGF0aW9uLXN0YWdpbmcSDwoEVXNlchCAgICAhoimChIeCgRuYW1lIhaKARNKdWFuIFBhYmxvIERpYXotVmF6EiEKBWVtYWlsIhiKARVqcGRpYXp2YXpAbWNwbHVzYS5jb20SCQoDYWdlIgIQGSI2CjQSLmoZc35jZW50cmFsLXN0YXRpb24tc3RhZ2luZ3IRCxIEVXNlchiAgICAhoimCgwYACAAKAI=', 'base64'), { 'cache-control': 'no-cache, no-store, max-age=0, must-revalidate',
@@ -769,5 +776,4 @@
         'accept-ranges': 'none',
         connection: 'close' });
 
->>>>>>> 502cf2d5
 }